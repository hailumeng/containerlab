// Copyright 2020 Nokia
// Licensed under the BSD 3-Clause License.
// SPDX-License-Identifier: BSD-3-Clause

package clab

import (
	"context"
	"errors"
	"fmt"
	"os"
	"strings"
	"sync"
	"time"

	log "github.com/sirupsen/logrus"
	"github.com/srl-labs/containerlab/nodes"
	_ "github.com/srl-labs/containerlab/nodes/all"
	"github.com/srl-labs/containerlab/runtime"
	_ "github.com/srl-labs/containerlab/runtime/all"
	"github.com/srl-labs/containerlab/types"
)

type CLab struct {
	Config        *Config   `json:"config,omitempty"`
	TopoFile      *TopoFile `json:"topofile,omitempty"`
	m             *sync.RWMutex
	Nodes         map[string]nodes.Node               `json:"nodes,omitempty"`
	Links         map[int]*types.Link                 `json:"links,omitempty"`
	Runtimes      map[string]runtime.ContainerRuntime `json:"runtimes,omitempty"`
	globalRuntime string                              `json:"global-runtime,omitempty"`
	Dir           *Directory                          `json:"dir,omitempty"`

	timeout time.Duration `json:"timeout,omitempty"`
}

type Directory struct {
	Lab       string
	LabCA     string
	LabCARoot string
	LabGraph  string
}

type ClabOption func(c *CLab) error

func WithTimeout(dur time.Duration) ClabOption {
	return func(c *CLab) error {
		if dur <= 0 {
			return errors.New("zero or negative timeouts are not allowed")
		}
		c.timeout = dur
		return nil
	}
}

func WithRuntime(name string, rtconfig *runtime.RuntimeConfig) ClabOption {
	return func(c *CLab) error {
		// define runtime name.
		// order of preference: cli flag -> env var -> default value of docker
		envN := os.Getenv("CLAB_RUNTIME")
		log.Debugf("envN runtime var value is %v", envN)
		switch {
		case name != "":
		case envN != "":
			name = envN
		default:
			name = runtime.DockerRuntime
		}
		c.globalRuntime = name

		if rInit, ok := runtime.ContainerRuntimes[name]; ok {
			r := rInit()
			log.Debugf("Running runtime.Init with params %+v and %+v", rtconfig, c.Config.Mgmt)
			err := r.Init(
				runtime.WithConfig(rtconfig),
				runtime.WithMgmtNet(c.Config.Mgmt),
			)
			if err != nil {
				return fmt.Errorf("failed to init the container runtime: %v", err)
			}

			c.Runtimes[name] = r
			log.Debugf("initialized a runtime with params %+v", r)
			return nil
		}
		return fmt.Errorf("unknown container runtime %q", name)
	}
}

func WithKeepMgmtNet() ClabOption {
	return func(c *CLab) error {
		c.GlobalRuntime().WithKeepMgmtNet()
		return nil
	}
}

func WithTopoFile(file, varsFile string) ClabOption {
	return func(c *CLab) error {
		if file == "" {
			return fmt.Errorf("provide a path to the clab topology file")
		}
		if err := c.GetTopology(file, varsFile); err != nil {
			return fmt.Errorf("failed to read topology file: %v", err)
		}

		return c.initMgmtNetwork()
	}
}

// NewContainerLab function defines a new container lab.
func NewContainerLab(opts ...ClabOption) (*CLab, error) {
	c := &CLab{
		Config: &Config{
			Mgmt:     new(types.MgmtNet),
			Topology: types.NewTopology(),
		},
		TopoFile: new(TopoFile),
		m:        new(sync.RWMutex),
		Nodes:    make(map[string]nodes.Node),
		Links:    make(map[int]*types.Link),
		Runtimes: make(map[string]runtime.ContainerRuntime),
	}

	for _, opt := range opts {
		err := opt(c)
		if err != nil {
			return nil, err
		}
	}

	var err error
	if c.TopoFile.path != "" {
		err = c.parseTopology()
	}

	return c, err
}

// initMgmtNetwork sets management network config.
func (c *CLab) initMgmtNetwork() error {
	log.Debugf("method initMgmtNetwork was called mgmt params %+v", c.Config.Mgmt)
	if c.Config.Mgmt.Network == "" {
		c.Config.Mgmt.Network = dockerNetName
	}

	if c.Config.Mgmt.IPv4Subnet == "" && c.Config.Mgmt.IPv6Subnet == "" {
		c.Config.Mgmt.IPv4Subnet = dockerNetIPv4Addr
		c.Config.Mgmt.IPv6Subnet = dockerNetIPv6Addr
	}

	// by default external access is enabled if not set by a user
	if c.Config.Mgmt.ExternalAccess == nil {
		c.Config.Mgmt.ExternalAccess = new(bool)
		*c.Config.Mgmt.ExternalAccess = true
	}

	log.Debugf("New mgmt params are %+v", c.Config.Mgmt)

	return nil
}

func (c *CLab) GlobalRuntime() runtime.ContainerRuntime {
	return c.Runtimes[c.globalRuntime]
}

// CreateNodes schedules nodes creation and returns a waitgroup for all nodes.
// Nodes interdependencies are created in this function.
func (c *CLab) CreateNodes(ctx context.Context, maxWorkers uint,
	serialNodes map[string]struct{},
) (*sync.WaitGroup, error) {
	dm := NewDependencyManager()

	for nodeName := range c.Nodes {
		dm.AddNode(nodeName)
	}

	// nodes with static mgmt IP should be scheduled before the dynamic ones
	err := createStaticDynamicDependency(c.Nodes, dm)
	if err != nil {
		return nil, err
	}
	// reflect the config given waitFor dependencies in the dependency manager
	err = createWaitForDependency(c.Nodes, dm)
	if err != nil {
		return nil, err
	}

	// make network namespace shared containers start in the right order
	createNamespaceSharingDependency(c.Nodes, dm)

	// Add possible additional dependencies here

	// make sure that there are no unresolvable dependencies, which would deadlock.
	err = dm.CheckAcyclicity()
	if err != nil {
		return nil, err
	}

	// start scheduling
	NodesWg := c.scheduleNodes(ctx, int(maxWorkers), c.Nodes, dm)

	return NodesWg, nil
}

// createNamespaceSharingDependency adds dependency between the containerlab nodes that share a common network namespace.
// When a node_a in the topology configured to be started in the netns of a node_b as such:
//
// node_a:
//   network-mode: container:node_b
//
// then node_a depends on node_b, and waits for node_b to be scheduled first.
func createNamespaceSharingDependency(nodeMap map[string]nodes.Node, dm dependencyManager) {
	for nodeName, n := range nodeMap {
		nodeConfig := n.Config()
		netModeArr := strings.SplitN(nodeConfig.NetworkMode, ":", 2)
		if netModeArr[0] != "container" {
			// we only care about nodes with shared netns network-mode ("container:<CONTAINERNAME>")
			continue
		}
		// the referenced container might be an external pre-existing or a container defined in the given clab topology.
		referencedNode := netModeArr[1]

		// if the container does not exist in the list of containers, it must be an external dependency
		// it can be ignored for internal processing so -> continue
		if _, exists := nodeMap[netModeArr[1]]; !exists {
			continue
		}

		// since the referenced container is clab-managed node, we create a dependency between the nodes
		dm.AddDependency(referencedNode, nodeName)
	}
}

// createStaticDynamicDependency creates the dependencies between the nodes such that all nodes with dynamic mgmt IP
// are dependent on the nodes with static mgmt IP. This results in nodes with static mgmt IP to be scheduled before dynamic ones.
<<<<<<< HEAD
func createStaticDynamicDependency(n map[string]nodes.Node, dm *dependencyManager) error {
=======
func createStaticDynamicDependency(n map[string]nodes.Node, dm dependencyManager) {
>>>>>>> 18425bd0
	staticIPNodes := make(map[string]nodes.Node)
	dynIPNodes := make(map[string]nodes.Node)

	// divide the nodes into static and dynamic mgmt IP nodes.
	for name, n := range n {
		if n.Config().MgmtIPv4Address != "" || n.Config().MgmtIPv6Address != "" {
			staticIPNodes[name] = n
			continue
		}
		dynIPNodes[name] = n
	}

	// go through all the dynamic ip nodes
	for dynNodeName := range dynIPNodes {
		// and add their wait group to the the static nodes, while increasing the waitgroup
		for staticNodeName := range staticIPNodes {
			err := dm.AddDependency(staticNodeName, dynNodeName)
			if err != nil {
				return err
			}
		}
	}
	return nil
}

// createWaitForDependency reflects the dependencies defined in the configuration via the waitFor field
func createWaitForDependency(n map[string]nodes.Node, dm *dependencyManager) error {
	// iterate through all nodes
	for waiterNode, node := range n {
		// add their waitFor items to the dependency manager
		for _, waitforNode := range node.Config().WaitFor {
			err := dm.AddDependency(waitforNode, waiterNode)
			if err != nil {
				return err
			}
		}
	}
	return nil
}

func (c *CLab) scheduleNodes(ctx context.Context, maxWorkers int,
	scheduledNodes map[string]nodes.Node, dm dependencyManager,
) *sync.WaitGroup {
	concurrentChan := make(chan nodes.Node)

	workerFunc := func(i int, input chan nodes.Node, wg *sync.WaitGroup, dm dependencyManager) {
		defer wg.Done()
		for {
			select {
			case node, ok := <-input:
				if node == nil || !ok {
					log.Debugf("Worker %d terminating...", i)
					return
				}
				log.Debugf("Worker %d received node: %+v", i, node.Config())

				// Apply any startup delay
				delay := node.Config().StartupDelay
				if delay > 0 {
					log.Infof("node %q is being delayed for %d seconds", node.Config().ShortName, delay)
					time.Sleep(time.Duration(delay) * time.Second)
				}

				// PreDeploy
				err := node.PreDeploy(c.Config.Name, c.Dir.LabCA, c.Dir.LabCARoot)
				if err != nil {
					log.Errorf("failed pre-deploy phase for node %q: %v", node.Config().ShortName, err)
					continue
				}
				// Deploy
				err = node.Deploy(ctx)
				if err != nil {
					log.Errorf("failed deploy phase for node %q: %v", node.Config().ShortName, err)
					continue
				}

				// set deployment status of a node to created to indicate that it finished creating
				// this status is checked during link creation to only schedule link creation if both nodes are ready
				c.m.Lock()
				node.Config().DeploymentStatus = "created"
				c.m.Unlock()

				// signal to dependency manager that this node is done
				dm.SignalDone(node.Config().ShortName)
			case <-ctx.Done():
				return
			}
		}
	}

	numScheduledNodes := len(scheduledNodes)
	if numScheduledNodes < maxWorkers {
		maxWorkers = numScheduledNodes
	}
	wg := new(sync.WaitGroup)

	// start concurrent workers
	wg.Add(int(maxWorkers))
	// it's safe to not check if all nodes are serial because in that case
	// maxWorkers will be 0
	for i := 0; i < maxWorkers; i++ {
		go workerFunc(i, concurrentChan, wg, dm)
	}

	// Waitgroup used to protect the channel towards the workers of being closed to early
	workerFuncChWG := new(sync.WaitGroup)

	for _, n := range scheduledNodes {
		workerFuncChWG.Add(1)
		// start a func for all the containers, then will wait for their own waitgroups
		// to be set to zero by their depending containers, then enqueue to the creation channel
		go func(node nodes.Node, dm dependencyManager, workerChan chan<- nodes.Node, wfcwg *sync.WaitGroup) {
			// wait for all the nodes that node depends on
			err := dm.WaitForNodeDependencies(node.Config().ShortName)
			if err != nil {
				log.Error(err)
			}
			// when all nodes that this node depends on are created, push it into the channel
			workerChan <- node
			// indicate we are done, such that only when all of these functions are done, the workerChan is being closed
			wfcwg.Done()
		}(n, dm, concurrentChan, workerFuncChWG) // execute this function straight away
	}

	// Gate to make sure the channel is not closed before all the nodes made it though the channel
	workerFuncChWG.Wait()
	// close the channel and thereby terminate the workerFuncs
	close(concurrentChan)

	return wg
}

// CreateLinks creates links using the specified number of workers.
func (c *CLab) CreateLinks(ctx context.Context, workers uint) {
	wg := new(sync.WaitGroup)
	wg.Add(int(workers))
	linksChan := make(chan *types.Link)

	log.Debug("creating links...")
	// wire the links between the nodes based on cabling plan
	for i := uint(0); i < workers; i++ {
		go func(i uint) {
			defer wg.Done()
			for {
				select {
				case link := <-linksChan:
					if link == nil {
						log.Debugf("Link worker %d terminating...", i)
						return
					}
					log.Debugf("Link worker %d received link: %+v", i, link)
					if err := c.CreateVirtualWiring(link); err != nil {
						log.Error(err)
					}
				case <-ctx.Done():
					return
				}
			}
		}(i)
	}

	// create a copy of links map to loop over
	// so that we can wait till all the nodes are ready before scheduling a link
	linksCopy := map[int]*types.Link{}
	for k, v := range c.Links {
		linksCopy[k] = v
	}
	for {
		if len(linksCopy) == 0 {
			break
		}
		for k, link := range linksCopy {
			c.m.Lock()
			if link.A.Node.DeploymentStatus == "created" &&
				link.B.Node.DeploymentStatus == "created" {
				linksChan <- link
				delete(linksCopy, k)
			}
			c.m.Unlock()
		}
	}

	// close channel to terminate the workers
	close(linksChan)
	// wait for all workers to finish
	wg.Wait()
}

func (c *CLab) DeleteNodes(ctx context.Context, workers uint, serialNodes map[string]struct{}) {
	wg := new(sync.WaitGroup)

	concurrentChan := make(chan nodes.Node)
	serialChan := make(chan nodes.Node)

	workerFunc := func(i uint, input chan nodes.Node, wg *sync.WaitGroup) {
		defer wg.Done()
		for {
			select {
			case n := <-input:
				if n == nil {
					log.Debugf("Worker %d terminating...", i)
					return
				}
				err := n.Delete(ctx)
				if err != nil {
					log.Errorf("could not remove container %q: %v", n.Config().LongName, err)
				}
			case <-ctx.Done():
				return
			}
		}
	}

	// start concurrent workers
	wg.Add(int(workers))
	for i := uint(0); i < workers; i++ {
		go workerFunc(i, concurrentChan, wg)
	}

	// start the serial worker
	if len(serialNodes) > 0 {
		wg.Add(1)
		go workerFunc(workers, serialChan, wg)
	}

	// send nodes to workers
	for _, n := range c.Nodes {
		if _, ok := serialNodes[n.Config().LongName]; ok {
			serialChan <- n
			continue
		}
		concurrentChan <- n
	}

	// close channel to terminate the workers
	close(concurrentChan)
	close(serialChan)

	wg.Wait()
}

func (c *CLab) ListContainers(ctx context.Context, labels []*types.GenericFilter) ([]types.GenericContainer, error) {
	var containers []types.GenericContainer

	for _, r := range c.Runtimes {
		ctrs, err := r.ListContainers(ctx, labels)
		if err != nil {
			return containers, fmt.Errorf("could not list containers: %v", err)
		}
		containers = append(containers, ctrs...)
	}
	return containers, nil
}

func (c *CLab) GetNodeRuntime(contName string) (runtime.ContainerRuntime, error) {
	shortName, err := getShortName(c.Config.Name, c.Config.Prefix, contName)
	if err != nil {
		return nil, err
	}

	if node, ok := c.Nodes[shortName]; ok {
		return node.GetRuntime(), nil
	}

	return nil, fmt.Errorf("could not find a container matching name %q", contName)
}

// VethCleanup iterates over links found in clab topology to initiate removal of dangling veths in host networking namespace
// See https://github.com/srl-labs/containerlab/issues/842 for the reference.
func (c *CLab) VethCleanup(_ context.Context) error {
	for _, link := range c.Links {
		err := c.RemoveHostVeth(link)
		if err != nil {
			log.Infof("Error during veth cleanup: %v", err)
		}
	}
	return nil
}<|MERGE_RESOLUTION|>--- conflicted
+++ resolved
@@ -209,7 +209,7 @@
 //   network-mode: container:node_b
 //
 // then node_a depends on node_b, and waits for node_b to be scheduled first.
-func createNamespaceSharingDependency(nodeMap map[string]nodes.Node, dm dependencyManager) {
+func createNamespaceSharingDependency(nodeMap map[string]nodes.Node, dm DependencyManager) {
 	for nodeName, n := range nodeMap {
 		nodeConfig := n.Config()
 		netModeArr := strings.SplitN(nodeConfig.NetworkMode, ":", 2)
@@ -233,11 +233,7 @@
 
 // createStaticDynamicDependency creates the dependencies between the nodes such that all nodes with dynamic mgmt IP
 // are dependent on the nodes with static mgmt IP. This results in nodes with static mgmt IP to be scheduled before dynamic ones.
-<<<<<<< HEAD
-func createStaticDynamicDependency(n map[string]nodes.Node, dm *dependencyManager) error {
-=======
-func createStaticDynamicDependency(n map[string]nodes.Node, dm dependencyManager) {
->>>>>>> 18425bd0
+func createStaticDynamicDependency(n map[string]nodes.Node, dm DependencyManager) error {
 	staticIPNodes := make(map[string]nodes.Node)
 	dynIPNodes := make(map[string]nodes.Node)
 
@@ -264,7 +260,7 @@
 }
 
 // createWaitForDependency reflects the dependencies defined in the configuration via the waitFor field
-func createWaitForDependency(n map[string]nodes.Node, dm *dependencyManager) error {
+func createWaitForDependency(n map[string]nodes.Node, dm DependencyManager) error {
 	// iterate through all nodes
 	for waiterNode, node := range n {
 		// add their waitFor items to the dependency manager
@@ -279,11 +275,11 @@
 }
 
 func (c *CLab) scheduleNodes(ctx context.Context, maxWorkers int,
-	scheduledNodes map[string]nodes.Node, dm dependencyManager,
+	scheduledNodes map[string]nodes.Node, dm DependencyManager,
 ) *sync.WaitGroup {
 	concurrentChan := make(chan nodes.Node)
 
-	workerFunc := func(i int, input chan nodes.Node, wg *sync.WaitGroup, dm dependencyManager) {
+	workerFunc := func(i int, input chan nodes.Node, wg *sync.WaitGroup, dm DependencyManager) {
 		defer wg.Done()
 		for {
 			select {
@@ -349,7 +345,7 @@
 		workerFuncChWG.Add(1)
 		// start a func for all the containers, then will wait for their own waitgroups
 		// to be set to zero by their depending containers, then enqueue to the creation channel
-		go func(node nodes.Node, dm dependencyManager, workerChan chan<- nodes.Node, wfcwg *sync.WaitGroup) {
+		go func(node nodes.Node, dm DependencyManager, workerChan chan<- nodes.Node, wfcwg *sync.WaitGroup) {
 			// wait for all the nodes that node depends on
 			err := dm.WaitForNodeDependencies(node.Config().ShortName)
 			if err != nil {
