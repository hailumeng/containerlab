--- conflicted
+++ resolved
@@ -17,14 +17,14 @@
 	"github.com/srl-labs/containerlab/types"
 )
 
-<<<<<<< HEAD
+
 var (
 	kindnames = []string{"bridge"}
-=======
+)
+
 const (
 	iptCheckCmd = "-vL FORWARD -w 5"
 	iptAllowCmd = "-I FORWARD -i %s -j ACCEPT -w 5"
->>>>>>> c03692c2
 )
 
 func init() {
